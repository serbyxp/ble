--- conflicted
+++ resolved
@@ -91,22 +91,12 @@
 class BleComboKeyboard : public Print
 {
 private:
-<<<<<<< HEAD
   BleConnectionStatus* connectionStatus;
   BLEHIDDevice* hid;
   BLECharacteristic* inputKeyboard;
   BLECharacteristic* outputKeyboard;
   BLECharacteristic* inputMediaKeys;
   
-=======
-  BleConnectionStatus *connectionStatus;
-  BLEHIDDevice *hid;
-  BLECharacteristic *inputKeyboard;
-  BLECharacteristic *outputKeyboard;
-  BLECharacteristic *inputMediaKeys;
-  TaskHandle_t serverTaskHandle;
-
->>>>>>> da5bc15b
   KeyReport _keyReport;
   MediaKeyReport _mediaKeyReport;
   static void taskServer(void* pvParameter);
