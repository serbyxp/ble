--- conflicted
+++ resolved
@@ -90,19 +90,11 @@
 class BleComboKeyboard : public Print
 {
 private:
-<<<<<<< HEAD
   BleConnectionStatus* connectionStatus;
   BLEHIDDevice* hid;
   BLECharacteristic* inputKeyboard;
   BLECharacteristic* outputKeyboard;
   BLECharacteristic* inputMediaKeys;
-=======
-  BleConnectionStatus *connectionStatus;
-  BLEHIDDevice *hid;
-  BLECharacteristic *inputKeyboard;
-  BLECharacteristic *outputKeyboard;
-  BLECharacteristic *inputMediaKeys;
->>>>>>> 4c3553dc
   TaskHandle_t serverTaskHandle;
 
   KeyReport _keyReport;
